[project]
name = "starting-codebase"
version = "0.1.0"
description = "Add your description here"
readme = "README.md"
requires-python = ">=3.13"
dependencies = [
    "chromadb==1.0.15",
    "anthropic==0.58.2",
    "sentence-transformers==5.0.0",
    "fastapi==0.116.1",
    "uvicorn==0.35.0",
    "python-multipart==0.0.20",
    "python-dotenv==1.1.1",
    "pytest>=8.4.2",
<<<<<<< HEAD
    "black>=23.0.0",
    "flake8>=6.0.0",
    "isort>=5.12.0",
    "mypy>=1.0.0",
]

[tool.black]
line-length = 88
target-version = ['py313']
include = '\.pyi?$'
extend-exclude = '''
/(
  # directories
  \.eggs
  | \.git
  | \.hg
  | \.mypy_cache
  | \.tox
  | \.venv
  | _build
  | buck-out
  | build
  | dist
)/
'''

[tool.isort]
profile = "black"
multi_line_output = 3
line_length = 88

[tool.mypy]
python_version = "3.13"
warn_return_any = true
warn_unused_configs = true
disallow_untyped_defs = true
=======
    "httpx>=0.24.0",
]

[tool.pytest.ini_options]
testpaths = ["backend/tests"]
python_files = ["test_*.py"]
python_classes = ["Test*"]
python_functions = ["test_*"]
addopts = [
    "-v",
    "--tb=short",
    "--strict-markers",
    "--disable-warnings",
]
markers = [
    "unit: Unit tests for individual components",
    "integration: Integration tests for multiple components", 
    "api: API endpoint tests",
    "slow: Tests that take a long time to run",
]
filterwarnings = [
    "ignore::DeprecationWarning",
    "ignore::PendingDeprecationWarning",
]
>>>>>>> b89eb6c8
<|MERGE_RESOLUTION|>--- conflicted
+++ resolved
@@ -13,11 +13,33 @@
     "python-multipart==0.0.20",
     "python-dotenv==1.1.1",
     "pytest>=8.4.2",
-<<<<<<< HEAD
     "black>=23.0.0",
     "flake8>=6.0.0",
     "isort>=5.12.0",
     "mypy>=1.0.0",
+    "httpx>=0.24.0",
+]
+
+[tool.pytest.ini_options]
+testpaths = ["backend/tests"]
+python_files = ["test_*.py"]
+python_classes = ["Test*"]
+python_functions = ["test_*"]
+addopts = [
+    "-v",
+    "--tb=short",
+    "--strict-markers",
+    "--disable-warnings",
+]
+markers = [
+    "unit: Unit tests for individual components",
+    "integration: Integration tests for multiple components", 
+    "api: API endpoint tests",
+    "slow: Tests that take a long time to run",
+]
+filterwarnings = [
+    "ignore::DeprecationWarning",
+    "ignore::PendingDeprecationWarning",
 ]
 
 [tool.black]
@@ -49,30 +71,4 @@
 python_version = "3.13"
 warn_return_any = true
 warn_unused_configs = true
-disallow_untyped_defs = true
-=======
-    "httpx>=0.24.0",
-]
-
-[tool.pytest.ini_options]
-testpaths = ["backend/tests"]
-python_files = ["test_*.py"]
-python_classes = ["Test*"]
-python_functions = ["test_*"]
-addopts = [
-    "-v",
-    "--tb=short",
-    "--strict-markers",
-    "--disable-warnings",
-]
-markers = [
-    "unit: Unit tests for individual components",
-    "integration: Integration tests for multiple components", 
-    "api: API endpoint tests",
-    "slow: Tests that take a long time to run",
-]
-filterwarnings = [
-    "ignore::DeprecationWarning",
-    "ignore::PendingDeprecationWarning",
-]
->>>>>>> b89eb6c8
+disallow_untyped_defs = true