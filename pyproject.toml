--- conflicted
+++ resolved
@@ -13,9 +13,6 @@
     "python-multipart==0.0.20",
     "python-dotenv==1.1.1",
     "pytest>=8.4.2",
-<<<<<<< HEAD
-]
-=======
     "black>=23.0.0",
     "flake8>=6.0.0",
     "isort>=5.12.0",
@@ -51,5 +48,4 @@
 python_version = "3.13"
 warn_return_any = true
 warn_unused_configs = true
-disallow_untyped_defs = true
->>>>>>> f9735e1e
+disallow_untyped_defs = true